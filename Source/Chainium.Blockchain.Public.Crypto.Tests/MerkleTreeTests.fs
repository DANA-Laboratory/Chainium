﻿namespace Chainium.Blockchain.Public.Crypto.Tests

open Xunit
open Swensen.Unquote
open Chainium.Blockchain.Public.Crypto.MerkleTree


module MerkleTreeTests =
    open Chainium.Blockchain.Public.Crypto

    let hashFunc h = h


    [<Fact>]
    let ``MerkleTree.build - check if correct number of nodes has been added`` () =
            let leafs =
                [
                    for i in 1 .. 8 -> [| byte(i) |]
                ]

            let root = MerkleTree.build hashFunc leafs

            test <@ leafs.Length = root.Length @>

    [<Fact>]
<<<<<<< HEAD
    let ``MerkleTree.build - check empty list creation`` () =            
            let root = MerkleTree.build hashFunc []
            test <@ root.Length = 0 @>
                
    [<Fact>]
    let ``MerkleTree.calculateProof - get proof`` () =
        let leafs = 
                [
                    for i in 1 .. 4 do yield [| byte(i) |]
                ]    
        let record = [| byte(2) |]
        let expected = 
            [
                LeftHash [| byte(1) |]
                RightHash [| byte(3); byte(4) |]
            ] 
        
        let actual = MerkleTree.calculateProof hashFunc leafs record

        test <@ expected = actual @>
    
    [<Fact>]
    let ``MerkleTree.calculateProof - uneven nodes get proof`` () =
        let leafs = 
                [
                    for i in 1 .. 5 do yield [| byte(i) |]
                ]    
        let record = [| byte(1) |]
        let expected = 
            [
                RightHash [| byte(2) |]
                RightHash [| byte(3) |]
                RightHash [| byte(4); byte(5) |]
            ] 
        
        let actual = MerkleTree.calculateProof hashFunc leafs record

        test <@ expected = actual @>

    [<Fact>]
    let ``MerkleTree.calculateProof - non existing leaf hash`` () =
        let leafs = 
                [
                    for i in 1 .. 4 do yield [| byte(i) |]
                ]    
        let record = [| byte(0) |]
        
        let expected = List.Empty
        let actual = MerkleTree.calculateProof hashFunc leafs record

        test <@ expected = actual @>
                            
    [<Fact>]
    let ``MerkleTree.verifyProof - leaf hash`` () =
        let root = [| for i in 1 .. 4 do yield byte(i) |]
        let record = [| byte(2) |]
        let proof = 
            [
                LeftHash [| byte(1) |]
                RightHash [| byte(3); byte(4) |]
            ]
        
        let isVerified = MerkleTree.verifyProof hashFunc record proof root

        test <@ isVerified @>

    [<Fact>]
    let ``MerkleTree.verifyProof - invalid leaf hash`` () =
        let root = [| for i in 1 .. 4 do yield byte(i) |]
        let record = [| byte(5) |]
        let proof = 
            [
                LeftHash [| byte(1) |]
                RightHash [| byte(3); byte(4) |]
            ]
        
        let isVerified = MerkleTree.verifyProof hashFunc record proof root

        test <@ isVerified = false @>
=======
    let ``MerkleTree.build - check for empty list`` ()=
            let root = MerkleTree.build hashFunc []
            test <@ root.Length = 0 @>
>>>>>>> ee7b6991
<|MERGE_RESOLUTION|>--- conflicted
+++ resolved
@@ -23,7 +23,6 @@
             test <@ leafs.Length = root.Length @>
 
     [<Fact>]
-<<<<<<< HEAD
     let ``MerkleTree.build - check empty list creation`` () =            
             let root = MerkleTree.build hashFunc []
             test <@ root.Length = 0 @>
@@ -102,9 +101,4 @@
         
         let isVerified = MerkleTree.verifyProof hashFunc record proof root
 
-        test <@ isVerified = false @>
-=======
-    let ``MerkleTree.build - check for empty list`` ()=
-            let root = MerkleTree.build hashFunc []
-            test <@ root.Length = 0 @>
->>>>>>> ee7b6991
+        test <@ isVerified = false @>